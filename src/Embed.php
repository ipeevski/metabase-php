<?php

namespace Metabase;

use Lcobucci\JWT\Token;

/**
 * Convenience class to embed Metabase dashboards and questions
 */
class Embed
{
    private $url;
    private $key;

    public $border;
    public $title;
    public $theme;

    public $width;
    public $height;

    /**
     * Default constructor
     *
<<<<<<< HEAD
     * @param $url    string base url for the Metabase installation
     * @param $key    int secret Metabase key
     * @param $title  bool show dashboard/question title (default = false)
     * @param $width  string set css width of dashboard/question
     * @param $height string set css height of dashboard/question
     * @param $border bool show dashboard/question border (default = false)
=======
     * @param string $url Base url for the Metabase installation
     * @param string $key Secret Metabase key
>>>>>>> c2a09550
     */
    public function __construct($url, $key, $title = false, $width = '100%', $height = '800', $border = true)
    {
        $this->url = $url;
        $this->key = $key;
        $this->border = $border;
        $this->title = $title;
        $this->width = $width;
        $this->height = $height;
    }

    /**
     * Get the embed URL for a Metabase question
     *
     * @param $questionId int id of the question to embed
     * @param $params array an associate array with variables to be passed to the question
     *
     * @return Embed URL
     */
    public function questionUrl($questionId, $params = [])
    {
        return $this->url('question', $questionId, $params);
    }

    /**
     * Get the embed URL for a Metabase dashboard
     *
     * @param $dashboardId int the id of the dashboard to embed
     * @param $params array an associate array with variables to be passed to the dashboard
     *
     * @return Embed URL
     */
    public function dashboardUrl($dashboardId, $params = [])
    {
        return $this->url('dashboard', $dashboardId, $params);
    }

    /**
     * Use JWT to encode tokens
     *
     * @param $resource array resource to encode (question or dashboard)
     * @param $params array an associate array with variables to be passed to the dashboard
     *
     * @return Token
     */
    private function encode($resource, $params)
    {
        $jwt = new \Lcobucci\JWT\Builder();
        $jwt->set('resource', $resource);
        if (empty($params)) {
            $jwt->set('params', (object)[]);
        } else {
            $jwt->set('params', $params);
        }
        $jwt->sign(new \Lcobucci\JWT\Signer\Hmac\Sha256(), $this->key);

        return $jwt->getToken();
    }

    protected function url($resource, $id, $params)
    {
        // Generate auth token, using JWT
        $token = $this->encode([$resource => $id], $params);

        // Generate embed URL
        $url = $this->url . '/embed/' . $resource . '/' . $token . '#';

        // Should border be included
        if ($this->border) {
            $url .= 'bordered=true&';
        } else {
            $url .= 'bordered=false&';
        }

        // Should title be included
        if ($this->title) {
            $url .= 'titled=true&';
        } else {
            $url .= 'titled=false&';
        }

        // Set selected theme (if any)
        if (!empty($this->theme)) {
            $url .= 'theme=' . $this->theme . '&';
        }

        // Remove trailing &
        $url = rtrim($url, '&');

        return $url;
    }

    /**
     * Generate the HTML to embed a question iframe with a given question id.
     * It assumes no iframe border. Size can be manipulated via
     * class $width/$height
     *
     * @param $questionId int the id of the question to embed
     * @param $params array an associate array with variables to be passed to the question
     *
     * @return string Code to embed
     */
    public function questionIFrame($questionId, $params = [])
    {
        $url = $this->questionUrl($questionId, $params);
        return $this->iframe($url);
    }

    /**
     * Generate the HTML to embed a dashboard iframe with a given dashboard id.
     * It assumes no iframe border. Size can be manipulated via
     * class $width/$height
     *
     * @param $dashboardId int the id of the dashboard to embed
     * @param $params array an associate array with variables to be passed to the dashboard
     *
     * @return string Code to embed
     */
    public function dashboardIFrame($dashboardId, $params = [])
    {
        $url = $this->dashboardUrl($dashboardId, $params);
        return $this->iframe($url);
    }

    /**
     * Generate the HTML to embed an iframe with a given URL.
     * It assumes no iframe border. Size can be manipulated via
     * class $width/$height
     *
     * @param $iframeUrl string the URL to create an iframe for
     *
     * @return string Code to embed
     */
    protected function iframe($iframeUrl)
    {
        return '<iframe
            src="' . $iframeUrl . '"
            frameborder="0"
            width="' . $this->width . '"
            height="' . $this->height . '"
            allowtransparency></iframe>';
    }
}<|MERGE_RESOLUTION|>--- conflicted
+++ resolved
@@ -22,17 +22,12 @@
     /**
      * Default constructor
      *
-<<<<<<< HEAD
-     * @param $url    string base url for the Metabase installation
-     * @param $key    int secret Metabase key
-     * @param $title  bool show dashboard/question title (default = false)
-     * @param $width  string set css width of dashboard/question
-     * @param $height string set css height of dashboard/question
-     * @param $border bool show dashboard/question border (default = false)
-=======
-     * @param string $url Base url for the Metabase installation
-     * @param string $key Secret Metabase key
->>>>>>> c2a09550
+     * @param string $url    Base url for the Metabase installation
+     * @param string $key    Secret Metabase key
+     * @param bool   $title  Show dashboard/question title (default = false)
+     * @param string $width  Set css width of dashboard/question (default = 100%)
+     * @param string $height Set css height of dashboard/question (default = 800)
+     * @param bool   $border Show dashboard/question border (default = true)
      */
     public function __construct($url, $key, $title = false, $width = '100%', $height = '800', $border = true)
     {
